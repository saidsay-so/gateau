--- conflicted
+++ resolved
@@ -1,11 +1,7 @@
 [workspace]
-<<<<<<< HEAD
-members = ["packages/gateau", "packages/cli", "xtask"]
-=======
-members = ["gateau", "xtask"]
-default-members = ["gateau"]
+members = ["packages/*"]
+default-members = ["packages/gateau"]
 resolver = "2"
->>>>>>> 6e1115a0
 
 [profile.release-opt]
 inherits = "release"
